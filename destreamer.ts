--- conflicted
+++ resolved
@@ -1,277 +1,252 @@
-import { sleep, getVideoUrls, checkRequirements } from './utils';
-import { TokenCache } from './TokenCache';
-import { getVideoMetadata } from './Metadata';
-import { Metadata, Session } from './Types';
-import { drawThumbnail } from './Thumbnail';
-
-import isElevated from 'is-elevated';
-import puppeteer from 'puppeteer';
-import colors from 'colors';
-import fs from 'fs';
-import os from 'os';
-import path from 'path';
-import yargs from 'yargs';
-import sanitize from 'sanitize-filename';
-import ffmpeg from 'fluent-ffmpeg';
-
-/**
- * exitCode 22 = ffmpeg not found in $PATH
- * exitCode 25 = cannot split videoID from videUrl
- * exitCode 27 = no hlsUrl in the API response
- * exitCode 29 = invalid response from API
- * exitCode 88 = error extracting cookies
- */
-
-let tokenCache = new TokenCache();
-
-const argv = yargs.options({
-    username: {
-        alias: 'u',
-        type: 'string',
-        demandOption: false
-    },
-    outputDirectory: {
-        alias: 'o',
-        type: 'string',
-        default: 'videos',
-        demandOption: false
-    },
-    videoUrls: {
-        alias: 'V',
-        describe: 'List of video urls or path to txt file containing the urls',
-        type: 'array',
-        demandOption: true
-    },
-    simulate: {
-        alias: 's',
-        describe: `If this is set to true no video will be downloaded and the script
-        will log the video info (default: false)`,
-        type: 'boolean',
-        default: false,
-        demandOption: false
-    },
-    verbose: {
-        alias: 'v',
-        describe: `Print additional information to the console
-        (use this before opening an issue on GitHub)`,
-        type: 'boolean',
-        default: false,
-        demandOption: false
-    }
-}).argv;
-
-function init() {
-    // create output directory
-    if (!fs.existsSync(argv.outputDirectory)) {
-        console.log('Creating output directory: ' +
-            process.cwd() + path.sep + argv.outputDirectory);
-        fs.mkdirSync(argv.outputDirectory);
-    }
-
-    console.info('Video URLs: %s', argv.videoUrls);
-    console.info('Username: %s', argv.username);
-    console.info('Output Directory: %s', argv.outputDirectory);
-
-    if (argv.simulate)
-        console.info(colors.blue("There will be no video downloaded, it's only a simulation\n"));
-}
-
-async function DoInteractiveLogin(username?: string): Promise<Session> {
-    console.log('Launching headless Chrome to perform the OpenID Connect dance...');
-    const browser = await puppeteer.launch({
-        headless: false,
-        args: ['--disable-dev-shm-usage']
-    });
-    const page = (await browser.pages())[0];
-    console.log('Navigating to microsoftonline.com login page...');
-
-    // This breaks on slow connections, needs more reliable logic
-    await page.goto('https://web.microsoftstream.com', { waitUntil: 'networkidle2' });
-    await page.waitForSelector('input[type="email"]');
-
-    if (username) {
-        await page.keyboard.type(username);
-        await page.click('input[type="submit"]');
-    }
-
-    await browser.waitForTarget(target => target.url().includes('microsoftstream.com/'), { timeout: 90000 });
-    console.info('We are logged in.');
-    // We may or may not need to sleep here.
-    // Who am i to deny a perfectly good nap?
-    await sleep(1500);
-
-    console.info('Got cookie. Consuming cookie...');
-
-    await sleep(4000);
-    console.info('Calling Microsoft Stream API...');
-
-    let sessionInfo: any;
-    let session = await page.evaluate(
-        () => {
-            return {
-                AccessToken: sessionInfo.AccessToken,
-                ApiGatewayUri: sessionInfo.ApiGatewayUri,
-                ApiGatewayVersion: sessionInfo.ApiGatewayVersion
-            };
-        }
-    );
-
-    tokenCache.Write(session);
-    console.info('Wrote access token to token cache.');
-
-    console.log(`ApiGatewayUri: ${session.ApiGatewayUri}`);
-    console.log(`ApiGatewayVersion: ${session.ApiGatewayVersion}`);
-
-    console.info("At this point Chromium's job is done, shutting it down...");
-    await browser.close();
-
-    return session;
-}
-
-function extractVideoGuid(videoUrls: string[]): string[] {
-    const first = videoUrls[0] as string;
-    const isPath = first.substring(first.length - 4) === '.txt';
-    let urls: string[];
-
-    if (isPath)
-        urls = fs.readFileSync(first).toString('utf-8').split(/[\r\n]/);
-    else
-        urls = videoUrls as string[];
-    let videoGuids: string[] = [];
-    let guid: string | undefined = '';
-    for (let url of urls) {
-        console.log(url);
-        try {
-            guid = url.split('/').pop();
-
-        } catch (e) {
-            console.error(`Could not split the video GUID from URL: ${e.message}`);
-            process.exit(25);
-        }
-        if (guid) {
-            videoGuids.push(guid);
-        }
-    }
-
-    console.log(videoGuids);
-    return videoGuids;
-}
-
-async function downloadVideo(videoUrls: string[], outputDirectory: string, session: Session) {
-    console.log(videoUrls);
-    const videoGuids = extractVideoGuid(videoUrls);
-
-    console.log('Fetching title and HLS URL...');
-    let metadata: Metadata[] = await getVideoMetadata(videoGuids, session);
-    await Promise.all(metadata.map(async video => {
-        video.title = sanitize(video.title);
-        console.log(colors.blue(`\nDownloading Video: ${video.title}\n`));
-
-        // Very experimental inline thumbnail rendering
-        await drawThumbnail(video.posterImage, session.AccessToken);
-
-        console.info('Spawning ffmpeg with access token and HLS URL. This may take a few seconds...\n');
-
-        const outputPath = outputDirectory + path.sep + video.title + '.mp4';
-
-<<<<<<< HEAD
-        ffmpeg()
-            .input(video.playbackUrl)
-            .inputOption([
-                // Never remove those "useless" escapes or ffmpeg will not
-                // pick up the header correctly
-                // eslint-disable-next-line no-useless-escape
-                '-headers', `Authorization:\ Bearer\ ${session.AccessToken}`
-                ])
-                    .format('mp4')
-                    .saveToFile(outputPath)
-                    .on('codecData', data => {
-                    console.log(`Input is ${data.video} with ${data.audio} audio.`);
-                })
-                    .on('progress', progress => {
-                    console.log(progress);
-                })
-                    .on('error', err => {
-                    console.log(`ffmpeg returned an error: ${err.message}`);
-                })
-                    .on('end', () => {
-                    console.log(`Download finished: ${outputPath}`);
-                });
-=======
-        // TODO: Remove this mess and it's fluent-ffmpeg dependency
-        //
-        // ffmpeg()
-        //     .input(video.playbackUrl)
-        //     .inputOption([
-        //         // Never remove those "useless" escapes or ffmpeg will not
-        //         // pick up the header correctly
-        //         // eslint-disable-next-line no-useless-escape
-        //         '-headers', `Authorization:\ Bearer\ ${session.AccessToken}`
-        //     ])
-        //     .format('mp4')
-        //     .saveToFile(outputPath)
-        //     .on('codecData', data => {
-        //         console.log(`Input is ${data.video} with ${data.audio} audio.`);
-        //     })
-        //     .on('progress', progress => {
-        //         console.log(progress);
-        //     })
-        //     .on('error', err => {
-        //         console.log(`ffmpeg returned an error: ${err.message}`);
-        //     })
-        //     .on('end', () => {
-        //         console.log(`Download finished: ${outputPath}`);
-        //     });
-
-
-        // We probably need a way to be deterministic about
-        // how we locate that ffmpeg-bar wrapper, npx maybe?
-        // Do not remove those "useless" escapes or ffmpeg will
-        // not pick up the header correctly.
-        // eslint-disable-next-line no-useless-escape
-        let cmd = `node_modules/.bin/ffmpeg-bar -headers "Authorization:\ Bearer\ ${session.AccessToken}" -i "${video.playbackUrl}" -y "${outputPath}"`;
-        execSync(cmd, {stdio: 'inherit'});
-        console.info(`Download finished: ${outputPath}`);
-
->>>>>>> 65ecc54a
-    }));
-}
-
-// FIXME
-process.on('unhandledRejection', (reason) => {
-    console.error(colors.red('Unhandled error!\nTimeout or fatal error, please check your downloads and try again if necessary.\n'));
-    console.error(colors.red(reason as string));
-    throw new Error('Killing process..\n');
-});
-
-async function main() {
-    const isValidUser = !(await isElevated());
-    let videoUrls: string[];
-
-    if (!isValidUser) {
-        const usrName = os.platform() === 'win32' ? 'Admin':'root';
-
-        console.error(colors.red('\nERROR: Destreamer does not run as '+usrName+'!\nPlease run destreamer with a non-privileged user.\n'));
-        process.exit(-1);
-    }
-
-    videoUrls = getVideoUrls(argv.videoUrls);
-    if (videoUrls.length === 0) {
-        console.error(colors.red('\nERROR: No valid URL has been found!\n'));
-        process.exit(-1);
-    }
-
-    checkRequirements();
-
-    let session = tokenCache.Read();
-    if (session == null) {
-        session = await DoInteractiveLogin(argv.username);
-    }
-
-
-    init();
-    downloadVideo(videoUrls, argv.outputDirectory, session);
-}
-
-// run
-main();
+import { sleep, getVideoUrls, checkRequirements } from './utils';
+import { TokenCache } from './TokenCache';
+import { getVideoMetadata } from './Metadata';
+import { Metadata, Session } from './Types';
+import { drawThumbnail } from './Thumbnail';
+
+import isElevated from 'is-elevated';
+import puppeteer from 'puppeteer';
+import { execSync } from 'child_process';
+import colors from 'colors';
+import fs from 'fs';
+import os from 'os';
+import path from 'path';
+import yargs from 'yargs';
+import sanitize from 'sanitize-filename';
+import ffmpeg from 'fluent-ffmpeg';
+
+/**
+ * exitCode 22 = ffmpeg not found in $PATH
+ * exitCode 25 = cannot split videoID from videUrl
+ * exitCode 27 = no hlsUrl in the API response
+ * exitCode 29 = invalid response from API
+ * exitCode 88 = error extracting cookies
+ */
+
+let tokenCache = new TokenCache();
+
+const argv = yargs.options({
+    username: {
+        alias: 'u',
+        type: 'string',
+        demandOption: false
+    },
+    outputDirectory: {
+        alias: 'o',
+        type: 'string',
+        default: 'videos',
+        demandOption: false
+    },
+    videoUrls: {
+        alias: 'V',
+        describe: 'List of video urls or path to txt file containing the urls',
+        type: 'array',
+        demandOption: true
+    },
+    simulate: {
+        alias: 's',
+        describe: `If this is set to true no video will be downloaded and the script
+        will log the video info (default: false)`,
+        type: 'boolean',
+        default: false,
+        demandOption: false
+    },
+    verbose: {
+        alias: 'v',
+        describe: `Print additional information to the console
+        (use this before opening an issue on GitHub)`,
+        type: 'boolean',
+        default: false,
+        demandOption: false
+    }
+}).argv;
+
+function init() {
+    // create output directory
+    if (!fs.existsSync(argv.outputDirectory)) {
+        console.log('Creating output directory: ' +
+            process.cwd() + path.sep + argv.outputDirectory);
+        fs.mkdirSync(argv.outputDirectory);
+    }
+
+    console.info('Video URLs: %s', argv.videoUrls);
+    console.info('Username: %s', argv.username);
+    console.info('Output Directory: %s', argv.outputDirectory);
+
+    if (argv.simulate)
+        console.info(colors.blue("There will be no video downloaded, it's only a simulation\n"));
+}
+
+async function DoInteractiveLogin(username?: string): Promise<Session> {
+    console.log('Launching headless Chrome to perform the OpenID Connect dance...');
+    const browser = await puppeteer.launch({
+        headless: false,
+        args: ['--disable-dev-shm-usage']
+    });
+    const page = (await browser.pages())[0];
+    console.log('Navigating to microsoftonline.com login page...');
+
+    // This breaks on slow connections, needs more reliable logic
+    await page.goto('https://web.microsoftstream.com', { waitUntil: 'networkidle2' });
+    await page.waitForSelector('input[type="email"]');
+
+    if (username) {
+        await page.keyboard.type(username);
+        await page.click('input[type="submit"]');
+    }
+
+    await browser.waitForTarget(target => target.url().includes('microsoftstream.com/'), { timeout: 90000 });
+    console.info('We are logged in.');
+    // We may or may not need to sleep here.
+    // Who am i to deny a perfectly good nap?
+    await sleep(1500);
+
+    console.info('Got cookie. Consuming cookie...');
+
+    await sleep(4000);
+    console.info('Calling Microsoft Stream API...');
+
+    let sessionInfo: any;
+    let session = await page.evaluate(
+        () => {
+            return {
+                AccessToken: sessionInfo.AccessToken,
+                ApiGatewayUri: sessionInfo.ApiGatewayUri,
+                ApiGatewayVersion: sessionInfo.ApiGatewayVersion
+            };
+        }
+    );
+
+    tokenCache.Write(session);
+    console.info('Wrote access token to token cache.');
+
+    console.log(`ApiGatewayUri: ${session.ApiGatewayUri}`);
+    console.log(`ApiGatewayVersion: ${session.ApiGatewayVersion}`);
+
+    console.info("At this point Chromium's job is done, shutting it down...");
+    await browser.close();
+
+    return session;
+}
+
+function extractVideoGuid(videoUrls: string[]): string[] {
+    const first = videoUrls[0] as string;
+    const isPath = first.substring(first.length - 4) === '.txt';
+    let urls: string[];
+
+    if (isPath)
+        urls = fs.readFileSync(first).toString('utf-8').split(/[\r\n]/);
+    else
+        urls = videoUrls as string[];
+    let videoGuids: string[] = [];
+    let guid: string | undefined = '';
+    for (let url of urls) {
+        console.log(url);
+        try {
+            guid = url.split('/').pop();
+
+        } catch (e) {
+            console.error(`Could not split the video GUID from URL: ${e.message}`);
+            process.exit(25);
+        }
+        if (guid) {
+            videoGuids.push(guid);
+        }
+    }
+
+    console.log(videoGuids);
+    return videoGuids;
+}
+
+async function downloadVideo(videoUrls: string[], outputDirectory: string, session: Session) {
+    console.log(videoUrls);
+    const videoGuids = extractVideoGuid(videoUrls);
+
+    console.log('Fetching title and HLS URL...');
+    let metadata: Metadata[] = await getVideoMetadata(videoGuids, session);
+    await Promise.all(metadata.map(async video => {
+        video.title = sanitize(video.title);
+        console.log(colors.blue(`\nDownloading Video: ${video.title}\n`));
+
+        // Very experimental inline thumbnail rendering
+        await drawThumbnail(video.posterImage, session.AccessToken);
+
+        console.info('Spawning ffmpeg with access token and HLS URL. This may take a few seconds...\n');
+
+        const outputPath = outputDirectory + path.sep + video.title + '.mp4';
+
+        // TODO: Remove this mess and it's fluent-ffmpeg dependency
+        //
+        // ffmpeg()
+        //     .input(video.playbackUrl)
+        //     .inputOption([
+        //         // Never remove those "useless" escapes or ffmpeg will not
+        //         // pick up the header correctly
+        //         // eslint-disable-next-line no-useless-escape
+        //         '-headers', `Authorization:\ Bearer\ ${session.AccessToken}`
+        //     ])
+        //     .format('mp4')
+        //     .saveToFile(outputPath)
+        //     .on('codecData', data => {
+        //         console.log(`Input is ${data.video} with ${data.audio} audio.`);
+        //     })
+        //     .on('progress', progress => {
+        //         console.log(progress);
+        //     })
+        //     .on('error', err => {
+        //         console.log(`ffmpeg returned an error: ${err.message}`);
+        //     })
+        //     .on('end', () => {
+        //         console.log(`Download finished: ${outputPath}`);
+        //     });
+
+
+        // We probably need a way to be deterministic about
+        // how we locate that ffmpeg-bar wrapper, npx maybe?
+        // Do not remove those "useless" escapes or ffmpeg will
+        // not pick up the header correctly.
+        // eslint-disable-next-line no-useless-escape
+        let cmd = `node_modules/.bin/ffmpeg-bar -headers "Authorization:\ Bearer\ ${session.AccessToken}" -i "${video.playbackUrl}" -y "${outputPath}"`;
+        execSync(cmd, {stdio: 'inherit'});
+        console.info(`Download finished: ${outputPath}`);
+    }));
+}
+
+// FIXME
+process.on('unhandledRejection', (reason) => {
+    console.error(colors.red('Unhandled error!\nTimeout or fatal error, please check your downloads and try again if necessary.\n'));
+    console.error(colors.red(reason as string));
+    throw new Error('Killing process..\n');
+});
+
+async function main() {
+    const isValidUser = !(await isElevated());
+    let videoUrls: string[];
+
+    if (!isValidUser) {
+        const usrName = os.platform() === 'win32' ? 'Admin':'root';
+
+        console.error(colors.red('\nERROR: Destreamer does not run as '+usrName+'!\nPlease run destreamer with a non-privileged user.\n'));
+        process.exit(-1);
+    }
+
+    videoUrls = getVideoUrls(argv.videoUrls);
+    if (videoUrls.length === 0) {
+        console.error(colors.red('\nERROR: No valid URL has been found!\n'));
+        process.exit(-1);
+    }
+
+    checkRequirements();
+
+    let session = tokenCache.Read();
+    if (session == null) {
+        session = await DoInteractiveLogin(argv.username);
+    }
+
+
+    init();
+    downloadVideo(videoUrls, argv.outputDirectory, session);
+}
+
+// run
+main();